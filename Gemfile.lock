--- conflicted
+++ resolved
@@ -78,11 +78,8 @@
     jekyll-seo-tag (2.0.0)
       jekyll (~> 3.1)
     jekyll-sitemap (0.10.0)
-<<<<<<< HEAD
     jekyll-textile-converter (0.1.0)
       RedCloth (~> 4.0)
-=======
->>>>>>> b2be58e5
     jekyll-watch (1.4.0)
       listen (~> 3.0, < 3.1)
     jemoji (0.6.2)
