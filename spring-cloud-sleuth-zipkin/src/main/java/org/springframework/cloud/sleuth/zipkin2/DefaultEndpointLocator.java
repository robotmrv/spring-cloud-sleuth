--- conflicted
+++ resolved
@@ -53,11 +53,7 @@
 
 	private final Registration registration;
 	private final ServerProperties serverProperties;
-<<<<<<< HEAD
 	private final Environment environment;
-	private final InetUtils inetUtils;
-=======
->>>>>>> d4b9f8b1
 	private final ZipkinProperties zipkinProperties;
 	private Integer port;
 	private InetAddress firstNonLoopbackAddress;
@@ -69,17 +65,13 @@
 		this.environment = environment;
 		this.zipkinProperties = zipkinProperties;
 		this.firstNonLoopbackAddress = findFirstNonLoopbackAddress(inetUtils);
-		this.resolver = new RelaxedPropertyResolver(environment);
 	}
 
 	private InetAddress findFirstNonLoopbackAddress(InetUtils inetUtils) {
 		if (inetUtils == null) {
 			inetUtils = new InetUtils(new InetUtilsProperties());
 		}
-<<<<<<< HEAD
-=======
 		return inetUtils.findFirstNonLoopbackAddress();
->>>>>>> d4b9f8b1
 	}
 
 	@Override
