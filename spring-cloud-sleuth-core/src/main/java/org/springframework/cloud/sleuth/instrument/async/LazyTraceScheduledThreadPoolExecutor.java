/*
 * Copyright 2013-2018 the original author or authors.
 *
 * Licensed under the Apache License, Version 2.0 (the "License");
 * you may not use this file except in compliance with the License.
 * You may obtain a copy of the License at
 *
 *      https://www.apache.org/licenses/LICENSE-2.0
 *
 * Unless required by applicable law or agreed to in writing, software
 * distributed under the License is distributed on an "AS IS" BASIS,
 * WITHOUT WARRANTIES OR CONDITIONS OF ANY KIND, either express or implied.
 * See the License for the specific language governing permissions and
 * limitations under the License.
 */

package org.springframework.cloud.sleuth.instrument.async;

import java.lang.reflect.Method;
import java.util.ArrayList;
import java.util.Collection;
import java.util.List;
import java.util.concurrent.BlockingQueue;
import java.util.concurrent.Callable;
import java.util.concurrent.ExecutionException;
import java.util.concurrent.Future;
import java.util.concurrent.RejectedExecutionHandler;
import java.util.concurrent.RunnableFuture;
import java.util.concurrent.RunnableScheduledFuture;
import java.util.concurrent.ScheduledFuture;
import java.util.concurrent.ScheduledThreadPoolExecutor;
import java.util.concurrent.ThreadFactory;
import java.util.concurrent.TimeUnit;
import java.util.concurrent.TimeoutException;

import brave.Tracing;
import org.apache.commons.logging.Log;
import org.apache.commons.logging.LogFactory;

import org.springframework.beans.factory.BeanFactory;
import org.springframework.beans.factory.NoSuchBeanDefinitionException;
import org.springframework.cloud.sleuth.DefaultSpanNamer;
import org.springframework.cloud.sleuth.SpanNamer;
import org.springframework.util.ReflectionUtils;

/**
 * Trace representation of {@link ScheduledThreadPoolExecutor}. Should be used only * as
 * last resort, when any other approaches fail.
 *
 * @author Marcin Grzejszczak
 * @since 2.0.4
 */
// TODO: Think of a better solution than this
class LazyTraceScheduledThreadPoolExecutor extends ScheduledThreadPoolExecutor {

	private static final Log log = LogFactory
			.getLog(LazyTraceScheduledThreadPoolExecutor.class);

	private final BeanFactory beanFactory;

	private final ScheduledThreadPoolExecutor delegate;

	private final Method decorateTaskRunnable;

	private final Method decorateTaskCallable;

	private final Method finalize;

	private final Method beforeExecute;

	private final Method afterExecute;

	private final Method terminated;

	private final Method newTaskForRunnable;

	private final Method newTaskForCallable;

	private Tracing tracing;

	private SpanNamer spanNamer;

	LazyTraceScheduledThreadPoolExecutor(int corePoolSize, BeanFactory beanFactory,
			ScheduledThreadPoolExecutor delegate) {
		super(corePoolSize);
		this.beanFactory = beanFactory;
		this.delegate = delegate;
		this.decorateTaskRunnable = ReflectionUtils.findMethod(
				ScheduledThreadPoolExecutor.class, "decorateTask", Runnable.class,
				RunnableScheduledFuture.class);
		makeAccessibleIfNotNull(this.decorateTaskRunnable);
		this.decorateTaskCallable = ReflectionUtils.findMethod(
				ScheduledThreadPoolExecutor.class, "decorateTaskCallable", Callable.class,
				RunnableScheduledFuture.class);
		makeAccessibleIfNotNull(this.decorateTaskCallable);
		this.finalize = ReflectionUtils.findMethod(ScheduledThreadPoolExecutor.class,
				"finalize", null);
		makeAccessibleIfNotNull(this.finalize);
		this.beforeExecute = ReflectionUtils.findMethod(ScheduledThreadPoolExecutor.class,
				"beforeExecute", null);
		makeAccessibleIfNotNull(this.beforeExecute);
		this.afterExecute = ReflectionUtils.findMethod(ScheduledThreadPoolExecutor.class,
				"afterExecute", null);
		makeAccessibleIfNotNull(this.afterExecute);
		this.terminated = ReflectionUtils.findMethod(ScheduledThreadPoolExecutor.class,
				"terminated", null);
		makeAccessibleIfNotNull(this.terminated);
		this.newTaskForRunnable = ReflectionUtils.findMethod(
				ScheduledThreadPoolExecutor.class, "newTaskFor", Runnable.class,
				Object.class);
		makeAccessibleIfNotNull(this.newTaskForRunnable);
		this.newTaskForCallable = ReflectionUtils.findMethod(
				ScheduledThreadPoolExecutor.class, "newTaskFor", Callable.class,
				Object.class);
		makeAccessibleIfNotNull(this.newTaskForCallable);
	}

	private void makeAccessibleIfNotNull(Method method) {
		if (method != null) {
			ReflectionUtils.makeAccessible(method);
		}
	}

	LazyTraceScheduledThreadPoolExecutor(int corePoolSize, ThreadFactory threadFactory,
			BeanFactory beanFactory, ScheduledThreadPoolExecutor delegate) {
		super(corePoolSize, threadFactory);
		this.beanFactory = beanFactory;
		this.delegate = delegate;
		this.decorateTaskRunnable = ReflectionUtils.findMethod(
				ScheduledThreadPoolExecutor.class, "decorateTask", Runnable.class,
				RunnableScheduledFuture.class);
		makeAccessibleIfNotNull(this.decorateTaskRunnable);
		this.decorateTaskCallable = ReflectionUtils.findMethod(
				ScheduledThreadPoolExecutor.class, "decorateTaskCallable", Callable.class,
				RunnableScheduledFuture.class);
		makeAccessibleIfNotNull(this.decorateTaskCallable);
		this.finalize = ReflectionUtils.findMethod(ScheduledThreadPoolExecutor.class,
				"finalize");
		makeAccessibleIfNotNull(this.finalize);
		this.beforeExecute = ReflectionUtils.findMethod(ScheduledThreadPoolExecutor.class,
				"beforeExecute");
		makeAccessibleIfNotNull(this.beforeExecute);
		this.afterExecute = ReflectionUtils.findMethod(ScheduledThreadPoolExecutor.class,
				"afterExecute", null);
		makeAccessibleIfNotNull(this.afterExecute);
		this.terminated = ReflectionUtils.findMethod(ScheduledThreadPoolExecutor.class,
				"terminated", null);
		makeAccessibleIfNotNull(this.terminated);
		this.newTaskForRunnable = ReflectionUtils.findMethod(
				ScheduledThreadPoolExecutor.class, "newTaskFor", Runnable.class,
				Object.class);
		makeAccessibleIfNotNull(this.newTaskForRunnable);
		this.newTaskForCallable = ReflectionUtils.findMethod(
				ScheduledThreadPoolExecutor.class, "newTaskFor", Callable.class,
				Object.class);
		makeAccessibleIfNotNull(this.newTaskForCallable);
	}

	LazyTraceScheduledThreadPoolExecutor(int corePoolSize,
			RejectedExecutionHandler handler, BeanFactory beanFactory,
			ScheduledThreadPoolExecutor delegate) {
		super(corePoolSize, handler);
		this.beanFactory = beanFactory;
		this.delegate = delegate;
		this.decorateTaskRunnable = ReflectionUtils.findMethod(
				ScheduledThreadPoolExecutor.class, "decorateTask", Runnable.class,
				RunnableScheduledFuture.class);
		makeAccessibleIfNotNull(this.decorateTaskRunnable);
		this.decorateTaskCallable = ReflectionUtils.findMethod(
				ScheduledThreadPoolExecutor.class, "decorateTaskCallable", Callable.class,
				RunnableScheduledFuture.class);
		makeAccessibleIfNotNull(this.decorateTaskCallable);
		this.finalize = ReflectionUtils.findMethod(ScheduledThreadPoolExecutor.class,
				"finalize", null);
		makeAccessibleIfNotNull(this.finalize);
		this.beforeExecute = ReflectionUtils.findMethod(ScheduledThreadPoolExecutor.class,
				"beforeExecute", null);
		makeAccessibleIfNotNull(this.beforeExecute);
		this.afterExecute = ReflectionUtils.findMethod(ScheduledThreadPoolExecutor.class,
				"afterExecute", null);
		makeAccessibleIfNotNull(this.afterExecute);
		this.terminated = ReflectionUtils.findMethod(ScheduledThreadPoolExecutor.class,
				"terminated", null);
		makeAccessibleIfNotNull(this.terminated);
		this.newTaskForRunnable = ReflectionUtils.findMethod(
				ScheduledThreadPoolExecutor.class, "newTaskFor", Runnable.class,
				Object.class);
		makeAccessibleIfNotNull(this.newTaskForRunnable);
		this.newTaskForCallable = ReflectionUtils.findMethod(
				ScheduledThreadPoolExecutor.class, "newTaskFor", Callable.class,
				Object.class);
		makeAccessibleIfNotNull(this.newTaskForCallable);
	}

	LazyTraceScheduledThreadPoolExecutor(int corePoolSize, ThreadFactory threadFactory,
			RejectedExecutionHandler handler, BeanFactory beanFactory,
			ScheduledThreadPoolExecutor delegate) {
		super(corePoolSize, threadFactory, handler);
		this.beanFactory = beanFactory;
		this.delegate = delegate;
		this.decorateTaskRunnable = ReflectionUtils.findMethod(
				ScheduledThreadPoolExecutor.class, "decorateTask", Runnable.class,
				RunnableScheduledFuture.class);
		makeAccessibleIfNotNull(this.decorateTaskRunnable);
		this.decorateTaskCallable = ReflectionUtils.findMethod(
				ScheduledThreadPoolExecutor.class, "decorateTaskCallable", Callable.class,
				RunnableScheduledFuture.class);
		makeAccessibleIfNotNull(this.decorateTaskCallable);
		this.finalize = ReflectionUtils.findMethod(ScheduledThreadPoolExecutor.class,
				"finalize", null);
		makeAccessibleIfNotNull(this.finalize);
		this.beforeExecute = ReflectionUtils.findMethod(ScheduledThreadPoolExecutor.class,
				"beforeExecute", null);
		makeAccessibleIfNotNull(this.beforeExecute);
		this.afterExecute = ReflectionUtils.findMethod(ScheduledThreadPoolExecutor.class,
				"afterExecute", null);
		makeAccessibleIfNotNull(this.afterExecute);
		this.terminated = ReflectionUtils.findMethod(ScheduledThreadPoolExecutor.class,
				"terminated");
		makeAccessibleIfNotNull(this.terminated);
		this.newTaskForRunnable = ReflectionUtils.findMethod(
				ScheduledThreadPoolExecutor.class, "newTaskFor", Runnable.class,
				Object.class);
		makeAccessibleIfNotNull(this.newTaskForRunnable);
		this.newTaskForCallable = ReflectionUtils.findMethod(
				ScheduledThreadPoolExecutor.class, "newTaskFor", Callable.class,
				Object.class);
		makeAccessibleIfNotNull(this.newTaskForCallable);
	}

	@Override
	@SuppressWarnings("unchecked")
	public <V> RunnableScheduledFuture<V> decorateTask(Runnable runnable,
			RunnableScheduledFuture<V> task) {
		return (RunnableScheduledFuture<V>) ReflectionUtils.invokeMethod(
				this.decorateTaskRunnable, this.delegate,
				new TraceRunnable(tracing(), spanNamer(), runnable), task);
	}

	@Override
	@SuppressWarnings("unchecked")
	public <V> RunnableScheduledFuture<V> decorateTask(Callable<V> callable,
			RunnableScheduledFuture<V> task) {
		return (RunnableScheduledFuture<V>) ReflectionUtils.invokeMethod(
				this.decorateTaskCallable, this.delegate,
				new TraceCallable<>(tracing(), spanNamer(), callable), task);
	}

	@Override
	public ScheduledFuture<?> schedule(Runnable command, long delay, TimeUnit unit) {
		return this.delegate.schedule(new TraceRunnable(tracing(), spanNamer(), command),
				delay, unit);
	}

	@Override
	public <V> ScheduledFuture<V> schedule(Callable<V> callable, long delay,
			TimeUnit unit) {
		return this.delegate.schedule(
				new TraceCallable<>(tracing(), spanNamer(), callable), delay, unit);
	}

	@Override
	public ScheduledFuture<?> scheduleAtFixedRate(Runnable command, long initialDelay,
			long period, TimeUnit unit) {
		return this.delegate.scheduleAtFixedRate(
				new TraceRunnable(tracing(), spanNamer(), command), initialDelay, period,
				unit);
	}

	@Override
	public ScheduledFuture<?> scheduleWithFixedDelay(Runnable command, long initialDelay,
			long delay, TimeUnit unit) {
		return this.delegate.scheduleWithFixedDelay(
				new TraceRunnable(tracing(), spanNamer(), command), initialDelay, delay,
				unit);
	}

	@Override
	public void execute(Runnable command) {
		this.delegate.execute(new TraceRunnable(tracing(), spanNamer(), command));
	}

	@Override
	public Future<?> submit(Runnable task) {
		return this.delegate.submit(new TraceRunnable(tracing(), spanNamer(), task));
	}

	@Override
	public <T> Future<T> submit(Runnable task, T result) {
		return this.delegate.submit(new TraceRunnable(tracing(), spanNamer(), task),
				result);
	}

	@Override
	public <T> Future<T> submit(Callable<T> task) {
		return this.delegate.submit(new TraceCallable<>(tracing(), spanNamer(), task));
	}

	@Override
	public void setContinueExistingPeriodicTasksAfterShutdownPolicy(boolean value) {
		this.delegate.setContinueExistingPeriodicTasksAfterShutdownPolicy(value);
	}

	@Override
	public boolean getContinueExistingPeriodicTasksAfterShutdownPolicy() {
		return this.delegate.getContinueExistingPeriodicTasksAfterShutdownPolicy();
	}

	@Override
	public void setExecuteExistingDelayedTasksAfterShutdownPolicy(boolean value) {
		this.delegate.setExecuteExistingDelayedTasksAfterShutdownPolicy(value);
	}

	@Override
	public boolean getExecuteExistingDelayedTasksAfterShutdownPolicy() {
		return this.delegate.getExecuteExistingDelayedTasksAfterShutdownPolicy();
	}

	@Override
	public void setRemoveOnCancelPolicy(boolean value) {
		this.delegate.setRemoveOnCancelPolicy(value);
	}

	@Override
	public boolean getRemoveOnCancelPolicy() {
		return this.delegate.getRemoveOnCancelPolicy();
	}

	@Override
	public void shutdown() {
		this.delegate.shutdown();
	}

	@Override
	public List<Runnable> shutdownNow() {
		return this.delegate.shutdownNow();
	}

	@Override
	public BlockingQueue<Runnable> getQueue() {
		return this.delegate.getQueue();
	}

	@Override
	public boolean isShutdown() {
		return this.delegate.isShutdown();
	}

	@Override
	public boolean isTerminating() {
		return this.delegate.isTerminating();
	}

	@Override
	public boolean isTerminated() {
		return this.delegate.isTerminated();
	}

	@Override
	public boolean awaitTermination(long timeout, TimeUnit unit)
			throws InterruptedException {
		return this.delegate.awaitTermination(timeout, unit);
	}

	@Override
	public void finalize() {
<<<<<<< HEAD
		super.finalize();
=======
>>>>>>> 247d19f5
	}

	@Override
	public void setThreadFactory(ThreadFactory threadFactory) {
		this.delegate.setThreadFactory(threadFactory);
	}

	@Override
	public ThreadFactory getThreadFactory() {
		return this.delegate.getThreadFactory();
	}

	@Override
	public void setRejectedExecutionHandler(RejectedExecutionHandler handler) {
		this.delegate.setRejectedExecutionHandler(handler);
	}

	@Override
	public RejectedExecutionHandler getRejectedExecutionHandler() {
		return this.delegate.getRejectedExecutionHandler();
	}

	@Override
	public void setCorePoolSize(int corePoolSize) {
		this.delegate.setCorePoolSize(corePoolSize);
	}

	@Override
	public int getCorePoolSize() {
		return this.delegate.getCorePoolSize();
	}

	@Override
	public boolean prestartCoreThread() {
		return this.delegate.prestartCoreThread();
	}

	@Override
	public int prestartAllCoreThreads() {
		return this.delegate.prestartAllCoreThreads();
	}

	@Override
	public boolean allowsCoreThreadTimeOut() {
		return this.delegate.allowsCoreThreadTimeOut();
	}

	@Override
	public void allowCoreThreadTimeOut(boolean value) {
		this.delegate.allowCoreThreadTimeOut(value);
	}

	@Override
	public void setMaximumPoolSize(int maximumPoolSize) {
		this.delegate.setMaximumPoolSize(maximumPoolSize);
	}

	@Override
	public int getMaximumPoolSize() {
		return this.delegate.getMaximumPoolSize();
	}

	@Override
	public void setKeepAliveTime(long time, TimeUnit unit) {
		this.delegate.setKeepAliveTime(time, unit);
	}

	@Override
	public long getKeepAliveTime(TimeUnit unit) {
		return this.delegate.getKeepAliveTime(unit);
	}

	@Override
	public boolean remove(Runnable task) {
		return this.delegate.remove(task);
	}

	@Override
	public void purge() {
		this.delegate.purge();
	}

	@Override
	public int getPoolSize() {
		return this.delegate.getPoolSize();
	}

	@Override
	public int getActiveCount() {
		return this.delegate.getActiveCount();
	}

	@Override
	public int getLargestPoolSize() {
		return this.delegate.getLargestPoolSize();
	}

	@Override
	public long getTaskCount() {
		return this.delegate.getTaskCount();
	}

	@Override
	public long getCompletedTaskCount() {
		return this.delegate.getCompletedTaskCount();
	}

	@Override
	public String toString() {
		return this.delegate.toString();
	}

	@Override
	public void beforeExecute(Thread t, Runnable r) {
		ReflectionUtils.invokeMethod(this.beforeExecute, this.delegate, t,
				new TraceRunnable(tracing(), spanNamer(), r));
	}

	@Override
	public void afterExecute(Runnable r, Throwable t) {
		ReflectionUtils.invokeMethod(this.afterExecute, this.delegate,
				new TraceRunnable(tracing(), spanNamer(), r), t);
	}

	@Override
	public void terminated() {
		ReflectionUtils.invokeMethod(this.terminated, this.delegate);
	}

	@Override
	@SuppressWarnings("unchecked")
	public <T> RunnableFuture<T> newTaskFor(Runnable runnable, T value) {
		return (RunnableFuture<T>) ReflectionUtils.invokeMethod(this.newTaskForRunnable,
				this.delegate, new TraceRunnable(tracing(), spanNamer(), runnable),
				value);
	}

	@Override
	@SuppressWarnings("unchecked")
	public <T> RunnableFuture<T> newTaskFor(Callable<T> callable) {
		return (RunnableFuture<T>) ReflectionUtils.invokeMethod(this.newTaskForCallable,
				this.delegate, new TraceCallable<>(tracing(), spanNamer(), callable));
	}

	@Override
	public <T> T invokeAny(Collection<? extends Callable<T>> tasks)
			throws InterruptedException, ExecutionException {
		return this.delegate.invokeAny(wrapCallableCollection(tasks));
	}

	private <T> Collection<? extends Callable<T>> wrapCallableCollection(
			Collection<? extends Callable<T>> tasks) {
		List<Callable<T>> ts = new ArrayList<>();
		for (Callable<T> task : tasks) {
			if (!(task instanceof TraceCallable)) {
				ts.add(new TraceCallable<>(tracing(), spanNamer(), task));
			}
		}
		return ts;
	}

	@Override
	public <T> T invokeAny(Collection<? extends Callable<T>> tasks, long timeout,
			TimeUnit unit)
			throws InterruptedException, ExecutionException, TimeoutException {
		return this.delegate.invokeAny(wrapCallableCollection(tasks), timeout, unit);
	}

	@Override
	public <T> List<Future<T>> invokeAll(Collection<? extends Callable<T>> tasks)
			throws InterruptedException {
		return this.delegate.invokeAll(wrapCallableCollection(tasks));
	}

	@Override
	public <T> List<Future<T>> invokeAll(Collection<? extends Callable<T>> tasks,
			long timeout, TimeUnit unit) throws InterruptedException {
		return this.delegate.invokeAll(wrapCallableCollection(tasks), timeout, unit);
	}

	private Tracing tracing() {
		if (this.tracing == null) {
			this.tracing = this.beanFactory.getBean(Tracing.class);
		}
		return this.tracing;
	}

	private SpanNamer spanNamer() {
		if (this.spanNamer == null) {
			try {
				this.spanNamer = this.beanFactory.getBean(SpanNamer.class);
			}
			catch (NoSuchBeanDefinitionException e) {
				log.warn(
						"SpanNamer bean not found - will provide a manually created instance");
				return new DefaultSpanNamer();
			}
		}
		return this.spanNamer;
	}

}<|MERGE_RESOLUTION|>--- conflicted
+++ resolved
@@ -364,10 +364,6 @@
 
 	@Override
 	public void finalize() {
-<<<<<<< HEAD
-		super.finalize();
-=======
->>>>>>> 247d19f5
 	}
 
 	@Override
