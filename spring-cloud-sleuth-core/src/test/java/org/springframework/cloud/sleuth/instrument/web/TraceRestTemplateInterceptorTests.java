/*
 * Copyright 2013-2019 the original author or authors.
 *
 * Licensed under the Apache License, Version 2.0 (the "License");
 * you may not use this file except in compliance with the License.
 * You may obtain a copy of the License at
 *
 *      https://www.apache.org/licenses/LICENSE-2.0
 *
 * Unless required by applicable law or agreed to in writing, software
 * distributed under the License is distributed on an "AS IS" BASIS,
 * WITHOUT WARRANTIES OR CONDITIONS OF ANY KIND, either express or implied.
 * See the License for the specific language governing permissions and
 * limitations under the License.
 */

package org.springframework.cloud.sleuth.instrument.web;

import java.util.Arrays;
import java.util.HashMap;
import java.util.Map;

import brave.Span;
import brave.Tracer;
import brave.Tracing;
import brave.http.HttpClientParser;
import brave.http.HttpTracing;
import brave.propagation.StrictCurrentTraceContext;
import brave.sampler.Sampler;
import brave.spring.web.TracingClientHttpRequestInterceptor;
<<<<<<< HEAD
import org.junit.jupiter.api.AfterEach;
import org.junit.jupiter.api.BeforeEach;
import org.junit.jupiter.api.Test;
=======
import brave.test.TestSpanHandler;
import org.apache.commons.lang3.StringUtils;
import org.junit.After;
import org.junit.Before;
import org.junit.Test;
>>>>>>> 40785d64

import org.springframework.cloud.sleuth.util.SpanUtil;
import org.springframework.http.HttpHeaders;
import org.springframework.http.client.ClientHttpRequestInterceptor;
import org.springframework.test.web.client.MockMvcClientHttpRequestFactory;
import org.springframework.test.web.servlet.MockMvc;
import org.springframework.test.web.servlet.setup.MockMvcBuilders;
import org.springframework.web.bind.annotation.RequestHeader;
import org.springframework.web.bind.annotation.RequestMapping;
import org.springframework.web.bind.annotation.RestController;
import org.springframework.web.client.RestTemplate;

import static org.assertj.core.api.Assertions.fail;
import static org.assertj.core.api.BDDAssertions.then;

/**
 * @author Dave Syer
 *
 */
public class TraceRestTemplateInterceptorTests {

	StrictCurrentTraceContext currentTraceContext = StrictCurrentTraceContext.create();

	TestSpanHandler spans = new TestSpanHandler();

	Tracing tracing = Tracing.newBuilder().currentTraceContext(this.currentTraceContext)
			.addSpanHandler(this.spans).build();

	Tracer tracer = this.tracing.tracer();

	private TestController testController = new TestController();

	private MockMvc mockMvc = MockMvcBuilders.standaloneSetup(this.testController)
			.build();

	private RestTemplate template = new RestTemplate(
			new MockMvcClientHttpRequestFactory(this.mockMvc));

	@BeforeEach
	public void setup() {
		setInterceptors(HttpTracing.create(this.tracing));
	}

	private void setInterceptors(HttpTracing httpTracing) {
		this.template.setInterceptors(Arrays.<ClientHttpRequestInterceptor>asList(
				TracingClientHttpRequestInterceptor.create(httpTracing)));
	}

	@AfterEach
	public void clean() {
		this.tracing.close();
		this.currentTraceContext.close();
	}

	@Test
	public void headersAddedWhenNoTracingWasPresent() {
		@SuppressWarnings("unchecked")
		Map<String, String> headers = this.template.getForEntity("/", Map.class)
				.getBody();

		// Default inject format for client spans is B3 multi
		then(headers.get("X-B3-TraceId")).isNotNull();
		then(headers.get("X-B3-SpanId")).isNotNull();
	}

	@Test
	public void headersAddedWhenTracing() {
		Span span = this.tracer.nextSpan().name("new trace");
		Map<String, String> headers;

		try (Tracer.SpanInScope ws = this.tracer.withSpanInScope(span.start())) {
			headers = this.template.getForEntity("/", Map.class).getBody();
		}
		finally {
			span.finish();
		}

		// Default inject format for client spans is B3 multi
		then(headers.get("X-B3-TraceId"))
				.isEqualTo(SpanUtil.idToHex(span.context().traceId()));
		then(headers.get("X-B3-SpanId"))
				.isNotEqualTo(SpanUtil.idToHex(span.context().spanId()));
		then(headers.get("X-B3-ParentSpanId"))
				.isEqualTo(SpanUtil.idToHex(span.context().spanId()));
	}

	// Issue #290
	@Test
	public void requestHeadersAddedWhenTracing() {
		setInterceptors(HttpTracing.newBuilder(this.tracing)
				.clientParser(new HttpClientParser()).build());
		Span span = this.tracer.nextSpan().name("new trace");

		try (Tracer.SpanInScope ws = this.tracer.withSpanInScope(span.start())) {
			this.template.getForEntity("/foo?a=b", Map.class);
		}
		finally {
			span.finish();
		}

<<<<<<< HEAD
		List<zipkin2.Span> spans = this.reporter.getSpans();
		then(spans).isNotEmpty();
		then(spans.get(0).tags()).containsEntry("http.path", "/foo")
				.containsEntry("http.method", "GET");
=======
		then(this.spans).isNotEmpty();
		then(this.spans.get(0).tags()).containsEntry("http.url", "/foo?a=b")
				.containsEntry("http.path", "/foo").containsEntry("http.method", "GET");
>>>>>>> 40785d64
	}

	@Test
	public void notSampledHeaderAddedWhenNotSampled() {
		this.tracing.close();
		this.tracing = Tracing.newBuilder().currentTraceContext(this.currentTraceContext)
				.addSpanHandler(this.spans).sampler(Sampler.NEVER_SAMPLE).build();
		this.template.setInterceptors(Arrays.<ClientHttpRequestInterceptor>asList(
				TracingClientHttpRequestInterceptor.create(HttpTracing.create(tracing))));

		Span span = tracing.tracer().nextSpan().name("new trace");
		Map<String, String> headers;

		try (Tracer.SpanInScope ws = tracing.tracer().withSpanInScope(span.start())) {
			headers = this.template.getForEntity("/", Map.class).getBody();
		}
		finally {
			span.finish();
		}

		then(this.spans).isEmpty();
	}

	// issue #198
	@Test
	public void spanRemovedFromThreadUponException() {
		Span span = this.tracer.nextSpan().name("new trace");

		try (Tracer.SpanInScope ws = this.tracer.withSpanInScope(span.start())) {
			this.template.getForEntity("/exception", Map.class).getBody();
			fail("should throw an exception");
		}
		catch (RuntimeException e) {
			then(e).hasMessageStartingWith("500 Internal Server Error");
		}
		finally {
			span.finish();
		}

		then(this.tracer.currentSpan()).isNull();
	}

	@Test
	public void createdSpanNameHasOnlyPrintableAsciiCharactersForNonEncodedURIWithNonAsciiChars() {
		setInterceptors(HttpTracing.newBuilder(this.tracing)
				.clientParser(new HttpClientParser()).build());
		Span span = this.tracer.nextSpan().name("new trace");

		try (Tracer.SpanInScope ws = this.tracer.withSpanInScope(span.start())) {
			this.template.getForEntity("/cas~fs~åˆ’", Map.class).getBody();
		}
		catch (Exception e) {

		}
		finally {
			span.finish();
		}

<<<<<<< HEAD
		List<zipkin2.Span> spans = this.reporter.getSpans();
		then(spans).hasSize(2);
=======
		then(this.spans).hasSize(2);
		String spanName = spans.get(0).name();
		then(spanName).isEqualTo("http:/cas~fs~%C3%A5%CB%86%E2%80%99");
		then(StringUtils.isAsciiPrintable(spanName));
	}

	@Test
	public void willShortenTheNameOfTheSpan() {
		setInterceptors(HttpTracing.newBuilder(this.tracing)
				.clientRequestParser(new SleuthHttpClientParser(this.traceKeys)).build());
		Span span = this.tracer.nextSpan().name("new trace");

		try (Tracer.SpanInScope ws = this.tracer.withSpanInScope(span.start())) {
			this.template.getForEntity("/" + bigName(), Map.class).getBody();
		}
		catch (Exception e) {

		}
		finally {
			span.finish();
		}

		then(this.spans).isNotEmpty();
		String spanName = this.spans.get(0).name();
		then(spanName).hasSize(50);
		then(StringUtils.isAsciiPrintable(spanName));
	}

	private String bigName() {
		StringBuilder sb = new StringBuilder();
		for (int i = 0; i < 60; i++) {
			sb.append("a");
		}
		return sb.toString();
>>>>>>> 40785d64
	}

	@RestController
	public class TestController {

		Span span;

		@RequestMapping("/")
		public Map<String, String> home(@RequestHeader HttpHeaders headers) {
			this.span = TraceRestTemplateInterceptorTests.this.tracer.currentSpan();
			Map<String, String> map = new HashMap<>();
			// Default inject format for client spans is B3 multi
			addHeaders(map, headers, "X-B3-SpanId", "X-B3-TraceId", "X-B3-ParentSpanId");
			return map;
		}

		@RequestMapping("/foo")
		public void foo() {
		}

		@RequestMapping("/exception")
		public Map<String, String> exception() {
			throw new RuntimeException("foo");
		}

		private void addHeaders(Map<String, String> map, HttpHeaders headers,
				String... names) {
			if (headers != null) {
				for (String name : names) {
					String value = headers.getFirst(name);
					if (value != null) {
						map.put(name, value);
					}
				}
			}
		}

	}

}<|MERGE_RESOLUTION|>--- conflicted
+++ resolved
@@ -24,23 +24,17 @@
 import brave.Tracer;
 import brave.Tracing;
 import brave.http.HttpClientParser;
+import brave.http.HttpRequestParser;
+import brave.http.HttpTags;
 import brave.http.HttpTracing;
 import brave.propagation.StrictCurrentTraceContext;
 import brave.sampler.Sampler;
 import brave.spring.web.TracingClientHttpRequestInterceptor;
-<<<<<<< HEAD
+import brave.test.TestSpanHandler;
 import org.junit.jupiter.api.AfterEach;
 import org.junit.jupiter.api.BeforeEach;
 import org.junit.jupiter.api.Test;
-=======
-import brave.test.TestSpanHandler;
-import org.apache.commons.lang3.StringUtils;
-import org.junit.After;
-import org.junit.Before;
-import org.junit.Test;
->>>>>>> 40785d64
-
-import org.springframework.cloud.sleuth.util.SpanUtil;
+
 import org.springframework.http.HttpHeaders;
 import org.springframework.http.client.ClientHttpRequestInterceptor;
 import org.springframework.test.web.client.MockMvcClientHttpRequestFactory;
@@ -117,19 +111,19 @@
 		}
 
 		// Default inject format for client spans is B3 multi
-		then(headers.get("X-B3-TraceId"))
-				.isEqualTo(SpanUtil.idToHex(span.context().traceId()));
-		then(headers.get("X-B3-SpanId"))
-				.isNotEqualTo(SpanUtil.idToHex(span.context().spanId()));
-		then(headers.get("X-B3-ParentSpanId"))
-				.isEqualTo(SpanUtil.idToHex(span.context().spanId()));
+		then(headers.get("X-B3-TraceId")).isEqualTo(span.context().traceIdString());
+		then(headers.get("X-B3-SpanId")).isNotEqualTo(span.context().spanIdString());
+		then(headers.get("X-B3-ParentSpanId")).isEqualTo(span.context().spanIdString());
 	}
 
 	// Issue #290
 	@Test
 	public void requestHeadersAddedWhenTracing() {
 		setInterceptors(HttpTracing.newBuilder(this.tracing)
-				.clientParser(new HttpClientParser()).build());
+				.clientRequestParser((request, context, span) -> {
+					HttpTags.URL.tag(request, context, span);
+					HttpRequestParser.DEFAULT.parse(request, context, span);
+				}).build());
 		Span span = this.tracer.nextSpan().name("new trace");
 
 		try (Tracer.SpanInScope ws = this.tracer.withSpanInScope(span.start())) {
@@ -139,16 +133,9 @@
 			span.finish();
 		}
 
-<<<<<<< HEAD
-		List<zipkin2.Span> spans = this.reporter.getSpans();
-		then(spans).isNotEmpty();
-		then(spans.get(0).tags()).containsEntry("http.path", "/foo")
-				.containsEntry("http.method", "GET");
-=======
 		then(this.spans).isNotEmpty();
 		then(this.spans.get(0).tags()).containsEntry("http.url", "/foo?a=b")
 				.containsEntry("http.path", "/foo").containsEntry("http.method", "GET");
->>>>>>> 40785d64
 	}
 
 	@Test
@@ -207,45 +194,7 @@
 			span.finish();
 		}
 
-<<<<<<< HEAD
-		List<zipkin2.Span> spans = this.reporter.getSpans();
-		then(spans).hasSize(2);
-=======
 		then(this.spans).hasSize(2);
-		String spanName = spans.get(0).name();
-		then(spanName).isEqualTo("http:/cas~fs~%C3%A5%CB%86%E2%80%99");
-		then(StringUtils.isAsciiPrintable(spanName));
-	}
-
-	@Test
-	public void willShortenTheNameOfTheSpan() {
-		setInterceptors(HttpTracing.newBuilder(this.tracing)
-				.clientRequestParser(new SleuthHttpClientParser(this.traceKeys)).build());
-		Span span = this.tracer.nextSpan().name("new trace");
-
-		try (Tracer.SpanInScope ws = this.tracer.withSpanInScope(span.start())) {
-			this.template.getForEntity("/" + bigName(), Map.class).getBody();
-		}
-		catch (Exception e) {
-
-		}
-		finally {
-			span.finish();
-		}
-
-		then(this.spans).isNotEmpty();
-		String spanName = this.spans.get(0).name();
-		then(spanName).hasSize(50);
-		then(StringUtils.isAsciiPrintable(spanName));
-	}
-
-	private String bigName() {
-		StringBuilder sb = new StringBuilder();
-		for (int i = 0; i < 60; i++) {
-			sb.append("a");
-		}
-		return sb.toString();
->>>>>>> 40785d64
 	}
 
 	@RestController
