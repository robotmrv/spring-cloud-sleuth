--- conflicted
+++ resolved
@@ -41,12 +41,8 @@
 
 	@Test
 	public void should_add_filter_only_once_to_web_client() {
-<<<<<<< HEAD
 		TraceWebClientBeanPostProcessor processor = new TraceWebClientBeanPostProcessor(
 				this.beanFactory);
-=======
-		TraceWebClientBeanPostProcessor processor = new TraceWebClientBeanPostProcessor(this.beanFactory);
->>>>>>> a0dd6121
 		WebClient client = WebClient.create();
 
 		client = (WebClient) processor.postProcessAfterInitialization(client, "foo");
@@ -61,7 +57,6 @@
 
 	@Test
 	public void should_add_filter_only_once_to_web_client_via_builder() {
-<<<<<<< HEAD
 		TraceWebClientBeanPostProcessor processor = new TraceWebClientBeanPostProcessor(
 				this.beanFactory);
 		WebClient.Builder builder = WebClient.builder();
@@ -70,15 +65,6 @@
 				"foo");
 		builder = (WebClient.Builder) processor.postProcessAfterInitialization(builder,
 				"foo");
-=======
-		TraceWebClientBeanPostProcessor processor = new TraceWebClientBeanPostProcessor(this.beanFactory);
-		WebClient.Builder builder = WebClient.builder();
-
-		builder = (WebClient.Builder) processor
-				.postProcessAfterInitialization(builder, "foo");
-		builder = (WebClient.Builder) processor
-				.postProcessAfterInitialization(builder, "foo");
->>>>>>> a0dd6121
 
 		builder.build().mutate().filters(filters -> {
 			BDDAssertions.then(filters).hasSize(1);
